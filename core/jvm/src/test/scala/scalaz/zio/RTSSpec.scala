--- conflicted
+++ resolved
@@ -10,13 +10,7 @@
 import Errors.UnhandledError
 import com.github.ghik.silencer.silent
 
-<<<<<<< HEAD
-class RTSSpec(implicit ee: ExecutionEnv) extends Specification with AroundTimeout with RTS {
-
-  override def defaultHandler[E]: List[Throwable] => IO[E, Unit] = _ => IO.unit[E]
-=======
 class RTSSpec(implicit ee: ExecutionEnv) extends AbstractRTSSpec with AroundTimeout {
->>>>>>> f4edd0ac
 
   def is = s2"""
   RTS synchronous correctness
@@ -169,11 +163,7 @@
     unsafeRun(deepErrorFail(100).attempt) must_=== Left(ExampleError)
 
   def testEvalOfUncaughtFail =
-<<<<<<< HEAD
-    unsafeRun(IO.fail[Throwable, Int](ExampleError)) must (throwA(UnhandledError(ExampleError, Nil)))
-=======
-    unsafeRun(IO.fail[Throwable](ExampleError).as[Any]) must (throwA(UnhandledError(ExampleError)))
->>>>>>> f4edd0ac
+    unsafeRun(IO.fail[Throwable](ExampleError).as[Any]) must (throwA(UnhandledError(ExampleError, Nil)))
 
   def testEvalOfUncaughtThrownSyncEffect =
     unsafeRun(IO.sync[Int](throw ExampleError)) must (throwA(ExampleError))
@@ -212,13 +202,8 @@
   def testEvalOfFailEnsuring = {
     var finalized = false
 
-<<<<<<< HEAD
-    unsafeRun(IO.fail[Throwable, Unit](ExampleError).ensuring(IO.sync[Void, Unit] { finalized = true; () })) must (throwA(
+    unsafeRun(IO.fail[Throwable](ExampleError).as[Any].ensuring(IO.sync[Unit] { finalized = true; () })) must (throwA(
       UnhandledError(ExampleError, Nil)
-=======
-    unsafeRun(IO.fail[Throwable](ExampleError).as[Any].ensuring(IO.sync[Unit] { finalized = true; () })) must (throwA(
-      UnhandledError(ExampleError)
->>>>>>> f4edd0ac
     ))
     finalized must_=== true
   }
@@ -229,13 +214,8 @@
       _ => IO.sync[Unit] { finalized = true; () }
 
     unsafeRun(
-<<<<<<< HEAD
-      IO.fail[Throwable, Unit](ExampleError).onError(cleanup)
+      IO.fail[Throwable](ExampleError).onError(cleanup).as[Any]
     ) must (throwA(UnhandledError(ExampleError, Nil)))
-=======
-      IO.fail[Throwable](ExampleError).onError(cleanup).as[Any]
-    ) must (throwA(UnhandledError(ExampleError)))
->>>>>>> f4edd0ac
 
     finalized must_=== true
   }
@@ -255,11 +235,7 @@
     unsafeRun {
       IO.point[Int](42)
         .ensuring(IO.terminate(ExampleError))
-<<<<<<< HEAD
-        .fork0(es => IO.sync[Void, Unit] { reported = es; () })
-=======
-        .fork0(e => IO.sync[Unit] { reported = e; () })
->>>>>>> f4edd0ac
+        .fork0(es => IO.sync[Unit] { reported = es; () })
     }
 
     // FIXME: Is this an issue with thread synchronization?
@@ -272,26 +248,16 @@
     unsafeRun(IO.bracket(IO.unit)(_ => IO.unit)(_ => IO.point[Int](42))) must_=== 42
 
   def testBracketErrorInAcquisition =
-<<<<<<< HEAD
-    unsafeRun(IO.bracket(IO.fail[Throwable, Unit](ExampleError))(_ => IO.unit)(_ => IO.unit)) must
+    unsafeRun(IO.bracket(IO.fail[Throwable](ExampleError))(_ => IO.unit)(_ => IO.unit)) must
       (throwA(UnhandledError(ExampleError, Nil)))
-=======
-    unsafeRun(IO.bracket(IO.fail[Throwable](ExampleError))(_ => IO.unit)(_ => IO.unit)) must
-      (throwA(UnhandledError(ExampleError)))
->>>>>>> f4edd0ac
 
   def testBracketErrorInRelease =
     unsafeRun(IO.bracket(IO.unit)(_ => IO.terminate(ExampleError))(_ => IO.unit)) must
       (throwA(ExampleError))
 
   def testBracketErrorInUsage =
-<<<<<<< HEAD
-    unsafeRun(IO.bracket(IO.unit[Throwable])(_ => IO.unit)(_ => IO.fail[Throwable, Unit](ExampleError))) must
+    unsafeRun(IO.bracket(IO.unit)(_ => IO.unit)(_ => IO.fail[Throwable](ExampleError).as[Any])) must
       (throwA(UnhandledError(ExampleError, Nil)))
-=======
-    unsafeRun(IO.bracket(IO.unit)(_ => IO.unit)(_ => IO.fail[Throwable](ExampleError).as[Any])) must
-      (throwA(UnhandledError(ExampleError)))
->>>>>>> f4edd0ac
 
   def testBracketRethrownCaughtErrorInAcquisition = {
     lazy val actual = unsafeRun(
@@ -323,17 +289,10 @@
     val io1 = IO.bracket(IO.unit)(_ => AsyncUnit[Nothing])(_ => asyncExampleError[Unit])
     val io2 = IO.bracket(AsyncUnit[Throwable])(_ => IO.unit)(_ => asyncExampleError[Unit])
 
-<<<<<<< HEAD
     unsafeRun(io1) must (throwA(UnhandledError(ExampleError, Nil)))
     unsafeRun(io2) must (throwA(UnhandledError(ExampleError, Nil)))
     unsafeRun(IO.absolve(io1.attempt[Throwable])) must (throwA(UnhandledError(ExampleError, Nil)))
     unsafeRun(IO.absolve(io2.attempt[Throwable])) must (throwA(UnhandledError(ExampleError, Nil)))
-=======
-    unsafeRun(io1) must (throwA(UnhandledError(ExampleError)))
-    unsafeRun(io2) must (throwA(UnhandledError(ExampleError)))
-    unsafeRun(IO.absolve(io1.attempt)) must (throwA(UnhandledError(ExampleError)))
-    unsafeRun(IO.absolve(io2.attempt)) must (throwA(UnhandledError(ExampleError)))
->>>>>>> f4edd0ac
   }
 
   def testBracketRegression1 = {
@@ -350,17 +309,10 @@
               )
             )(_ => log("start 2") *> IO.sleep(10.milliseconds) *> log("release 2"))(_ => IO.unit)
             .fork
-<<<<<<< HEAD
-      _ <- (ref.read <* IO.sleep[Void](1.millisecond)).doUntil(_.contains("start 1"))
+      _ <- (ref.read <* IO.sleep(1.millisecond)).doUntil(_.contains("start 1"))
       _ <- f.interrupt
-      _ <- (ref.read <* IO.sleep[Void](1.millisecond)).doUntil(_.contains("release 2"))
+      _ <- (ref.read <* IO.sleep(1.millisecond)).doUntil(_.contains("release 2"))
       l <- ref.read
-=======
-      _ <- (ref.get <* IO.sleep(1.millisecond)).doUntil(_.contains("start 1"))
-      _ <- f.interrupt(new RuntimeException("cancel"))
-      _ <- (ref.get <* IO.sleep(1.millisecond)).doUntil(_.contains("release 2"))
-      l <- ref.get
->>>>>>> f4edd0ac
     } yield l) must_=== ("start 1" :: "release 1" :: "start 2" :: "release 2" :: Nil)
   }
 
@@ -373,13 +325,8 @@
             .ensuring(r.set(true).toUnit.delay(10.millis))
             .fork
       _    <- p1.get
-<<<<<<< HEAD
-      _    <- s.interrupt[Void]
-      test <- r.read[Void]
-=======
-      _    <- s.interrupt(new Error("interrupt e"))
-      test <- r.get
->>>>>>> f4edd0ac
+      _    <- s.interrupt
+      test <- r.read
     } yield test must_=== true)
 
   def testEvalOfDeepSyncEffect = {
@@ -469,13 +416,8 @@
   def testNeverIsInterruptible = {
     val io =
       for {
-<<<<<<< HEAD
-        fiber <- IO.never[Throwable, Int].fork[Throwable]
+        fiber <- IO.never.fork
         _     <- fiber.interrupt
-=======
-        fiber <- IO.never.fork
-        _     <- fiber.interrupt(ExampleError)
->>>>>>> f4edd0ac
       } yield 42
 
     unsafeRun(io) must_=== 42
@@ -560,15 +502,8 @@
 
     unsafeRun(
       for {
-<<<<<<< HEAD
-        f <- test.fork[Throwable]
-        c <- (IO.sync[Throwable, Int](c.get) <* IO.sleep(1.millis)).doUntil(_ >= 1) <* f.interrupt
-=======
         f <- test.fork
-        c <- (IO.sync[Int](c.get) <* IO.sleep(1.millis)).doUntil(_ >= 1) <* f.interrupt(
-              new RuntimeException("y")
-            )
->>>>>>> f4edd0ac
+        c <- (IO.sync[Int](c.get) <* IO.sleep(1.millis)).doUntil(_ >= 1) <* f.interrupt
       } yield c must be_>=(1)
     )
 
@@ -576,13 +511,8 @@
 
   def testInterruptSyncForever = unsafeRun(
     for {
-<<<<<<< HEAD
-      f <- IO.sync[Void, Int](1).forever[Void].fork
-      _ <- f.interrupt[Void]
-=======
       f <- IO.sync[Int](1).forever.fork
-      _ <- f.interrupt(new Error("terminate forever"))
->>>>>>> f4edd0ac
+      _ <- f.interrupt
     } yield true
   )
 
