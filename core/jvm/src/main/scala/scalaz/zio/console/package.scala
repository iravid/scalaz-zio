// Copyright (C) 2017-2019 John A. De Goes. All rights reserved.
package scalaz.zio

import java.io.{ IOException, PrintStream, Reader }

import scala.Console
import scala.io.StdIn

package object console extends Console.Interface[Console] {

  /**
   * Prints text to the console.
   */
<<<<<<< HEAD
  final def putStr(line: String): ZIO[Console, Nothing, Unit] =
    ZIO.readM(_.console putStr line)
=======
  // $COVERAGE-OFF$ Bootstrap to default stdout
  final def putStr(line: String): IO[Nothing, Unit] =
    putStr(Console.out)(line)
  // $COVERAGE-ON$

  final def putStr(stream: PrintStream)(line: String): IO[Nothing, Unit] =
    IO.sync(Console.withOut(stream) { Console.print(line) })
>>>>>>> 0195c070

  /**
   * Prints a line of text to the console, including a newline character.
   */
<<<<<<< HEAD
  final def putStrLn(line: String): ZIO[Console, Nothing, Unit] =
    ZIO.readM(_.console putStrLn line)
=======
  // $COVERAGE-OFF$ Bootstrap to default stdout
  final def putStrLn(line: String): IO[Nothing, Unit] =
    putStrLn(Console.out)(line)
  // $COVERAGE-ON$

  final def putStrLn(stream: PrintStream)(line: String): IO[Nothing, Unit] =
    IO.sync(Console.withOut(stream) { Console.println(line) })
>>>>>>> 0195c070

  /**
   * Retrieves a line of input from the console.
   */
<<<<<<< HEAD
  final val getStrLn: ZIO[Console, IOException, String] =
    ZIO.readM(_.console.getStrLn)
=======
  // $COVERAGE-OFF$ Bootstrap to default stdin
  final def getStrLn: IO[IOException, String] =
    getStrLn(Console.in)
  // $COVERAGE-ON$

  final def getStrLn(reader: Reader): IO[IOException, String] =
    IO.syncCatch(Console.withIn(reader) { StdIn.readLine() }) {
      case e: IOException => e
    }
>>>>>>> 0195c070
}<|MERGE_RESOLUTION|>--- conflicted
+++ resolved
@@ -1,60 +1,35 @@
-// Copyright (C) 2017-2019 John A. De Goes. All rights reserved.
+// Copyright (C) 2017 John A. De Goes. All rights reserved.
 package scalaz.zio
 
 import java.io.{ IOException, PrintStream, Reader }
-
-import scala.Console
-import scala.io.StdIn
 
 package object console extends Console.Interface[Console] {
 
   /**
    * Prints text to the console.
    */
-<<<<<<< HEAD
   final def putStr(line: String): ZIO[Console, Nothing, Unit] =
     ZIO.readM(_.console putStr line)
-=======
-  // $COVERAGE-OFF$ Bootstrap to default stdout
-  final def putStr(line: String): IO[Nothing, Unit] =
-    putStr(Console.out)(line)
-  // $COVERAGE-ON$
 
-  final def putStr(stream: PrintStream)(line: String): IO[Nothing, Unit] =
-    IO.sync(Console.withOut(stream) { Console.print(line) })
->>>>>>> 0195c070
+  final def putStr(stream: PrintStream)(line: String): ZIO[Console, Nothing, Unit] =
+    ZIO.readM(_.console.putStr(stream)(line))
 
   /**
    * Prints a line of text to the console, including a newline character.
    */
-<<<<<<< HEAD
   final def putStrLn(line: String): ZIO[Console, Nothing, Unit] =
     ZIO.readM(_.console putStrLn line)
-=======
-  // $COVERAGE-OFF$ Bootstrap to default stdout
-  final def putStrLn(line: String): IO[Nothing, Unit] =
-    putStrLn(Console.out)(line)
-  // $COVERAGE-ON$
 
-  final def putStrLn(stream: PrintStream)(line: String): IO[Nothing, Unit] =
-    IO.sync(Console.withOut(stream) { Console.println(line) })
->>>>>>> 0195c070
+  final def putStrLn(stream: PrintStream)(line: String): ZIO[Console, Nothing, Unit] =
+    ZIO.readM(_.console.putStrLn(stream)(line))
 
   /**
    * Retrieves a line of input from the console.
    */
-<<<<<<< HEAD
   final val getStrLn: ZIO[Console, IOException, String] =
     ZIO.readM(_.console.getStrLn)
-=======
-  // $COVERAGE-OFF$ Bootstrap to default stdin
-  final def getStrLn: IO[IOException, String] =
-    getStrLn(Console.in)
-  // $COVERAGE-ON$
 
-  final def getStrLn(reader: Reader): IO[IOException, String] =
-    IO.syncCatch(Console.withIn(reader) { StdIn.readLine() }) {
-      case e: IOException => e
-    }
->>>>>>> 0195c070
+  final def getStrLn(reader: Reader): ZIO[Console, IOException, String] =
+    ZIO.readM(_.console getStrLn reader)
+
 }