package scalaz.ioqueue

import scala.collection.immutable.Range
import scala.concurrent.duration._
import org.specs2.concurrent.ExecutionEnv
import org.specs2.specification.AroundTimeout
import scalaz.zio._

class QueueSpec(implicit ee: ExecutionEnv) extends AbstractRTSSpec with AroundTimeout {

  def is =
    "QueueSpec".title ^ s2"""
    Make a Queue and
    add values then call
     `take` to retrieve them in correct order. ${upTo(1.second)(e1)}
    `take` is called by fiber waiting on values to be added to the queue and
     join the fiber to get the added values correctly. ${upTo(1.second)(e2)}
    fork 10 takers and offer 10 values, join takers, the result must contain all offered values ${upTo(
      1.second
    )(e3)}
    fork 10 putters and offer for each one 10 values then take the values 100 times,
     the values must be correct after join those fibers ${upTo(1.second)(e4)}
    make a bounded queue with capacity = 10, then put 10 values then add 10 other values and
     check that `offer`is suspended ${upTo(1.second)(e5)}
    make a bounded queue with capacity = 5, offer 10 values in a fiber and
     check that you can take the 10 values ${upTo(1.second)(e6)}
    `take` can be interrupted and all resources in takers are released ${upTo(1.second)(e7)}
    `offer` can be interrupted and all resources in putters are released ${upTo(1.second)(e8)}
    in an unbounded queue add values then call `take`, the values must be in correct order ${upTo(
      1.second
    )(e9)}
    in an unbounded queue add values then call `takeAll`, the values must be in correct order ${upTo(
      1.second
    )(e10)}
    in an unbounded queue call `takeAll` in an empty queue must return an empty list $e11
    in a queue with capacity = 3 add 4 values then call `takeAll`,
     it must return a list with the 3 first values in correct order $e12
    make an empty queue, and `takeUpTo` with max = 2, must return an empty list ${upTo(1.second)(
      e13
    )}
    make a bounded queue of size 100, call `takeUpTo` with max = 101  without adding values
     must return an empty list ${upTo(1.second)(e14)}
    make a bounded queue, offer 2 values, `takeUpTo` with max = 2, must return a list that contains
     the first 2 offered values ${upTo(1.second)(e15)}
    make a bounded queue, offer 4 values, `takeUpTo` with max = 2, must return a list that contains
     the first 2 values ${upTo(1.second)(e16)}
    make a bounded queue, offer 4 values, `takeUpTo` with max = 10, must return a list that contains
     the offered values ${upTo(1.second)(e17)}
    make a bounded queue, offer 4 values, `takeUpTo` with max = 0, must return an empty list ${upTo(
      1.second
    )(e18)}
    make a bounded queue, offer 1 value, `takeUpTo` with max = -1, must return an empty list ${upTo(
      1.second
    )(e19)}
    make a bounded queue, offer 2 values, `takeUpTo` with max = 2, offer 2 values again,
     and `takeUpTo` with max = 2 again, the first result must be a list that contains the first 2 values and
      the second one must be a list with the second 2 values in order ${upTo(1.second)(e20)}
    make a bounded queue, offer 4 values, `takeUpTo` with max = 2, and then `takeUpTo` again with max = 2;
     the first result must contain the first 2 values and the second one must
      contain the next 2 values in order ${upTo(1.second)(e21)}
    make a bounded queue of size 3, fork offer 4 values, and `takeUpTo` with max=4 must return a list that
     contains the first 3 values in correct order ${upTo(1.second)(e22)}
    make a bounded queue of size 10 then call `offerAll` with a list of 10 elements to add
     all values in the queue ${upTo(1.second)(e23)}
    make a bounded queue of size 0 then call `offerAll` with a list of 3 elements. The producer should be suspended and
     the queue should have the same size as the elements offered ${upTo(1.second)(e24)}
    `offerAll` can be interrupted and all resources are released ${upTo(1.second)(e25)}
    `offerAll should preserve the order of the list ${upTo(1.second)(e26)}
    `offerAll` does preserve the order of the list when it exceeds the queue's capacity ${upTo(
      1.second
    )(e27)}
    make a bounded queue of size 1000 then fork 2000 takers, and offer as many elements as there are takers,
     the values must be correct after joining those fibers ${upTo(1.second)(e28)}
    make a bounded queue of size 2000 then fork 500 takers, and offer more elements than there are takers,
     the values must be correct after joining those fibers ${upTo(1.second)(e29)}
    make a bounded queue of size 20 then fork 1000 takers, and offer more elements than there are takers and
     capacity in the queue, the values must be correct after joining those fibers ${upTo(1.second)(
      e30
    )}
    fork some takers, and offer less elements than there are takers in the queue, the values must be correct
     after joining those fibers ${upTo(1.second)(e31)}
    make bounded queue of size 0 then offer more elements than there is capacity in the queue, taking elements
     should work correctly ${upTo(1.second)(e32)}
    make bounded queue offer more elements than there are takers and capacity in the queue, taking elements
     should preserve putters queue order ${upTo(1.second)(e33)}
    make bounded queue of size 1000 then `offer` one element then `offerAll` some elements without exceeding
     the queue's capacity, when calling `takeAll` the values should be in correct order ${upTo(
      1.second
    )(e34)}
    make bounded queue `offer` some elements then `offerAll` elements exceeding the queue's capacity,
     the values should be in correct order ${upTo(1.second)(e35)}
    make a bounded queue of size 3, `take` a value in a fork, then `shutdown` the queue,
     the fork should terminate ${upTo(1.second)(e36)}
    make a bounded queue of size 3, `take` a value in a fork, then `shutdown` the queue with a list of exceptions,
<<<<<<< HEAD
    the fork should terminate with the same list of exceptions ${upTo(1.second)(e37)}
    make a bounded queue of size 1, `offer` a value twice, then `shutdown` the queue,
     the second fork should terminate ${upTo(1.second)(e38)}
    make a bounded queue of size 3, `shutdown` the queue, then `offer` an element,
     `offer` should terminate ${upTo(1.second)(e39)}
    make a bounded queue of size 3, `shutdown` the queue, then `take` an element,
     `take` should terminate ${upTo(1.second)(e40)}
    make a bounded queue of size 3, `shutdown` the queue, then `takeAll` elements,
      `takeAll` should terminate ${upTo(1.second)(e41)}
    make a bounded queue of size 3, `shutdown` the queue, then `takeUpTo` 1 element,
     `takeUpTo` should terminate ${upTo(1.second)(e42)}
    make a bounded queue of size 3, `shutdown` the queue, then get the `size`,
     `size` should terminate ${upTo(1.second)(e43)}
    make a sliding queue of size 3, offering 4 values should return true and
     the first should be dropped ${upTo(1.second)(e44)}
    make a sliding queue of size 0, offering a value should return false${upTo(1.second)(e45)}
    make a sliding queue of size 100, offer values and retrieve in correct order ${upTo(1.second)(
      e46
    )}
    make a sliding queue, forking takers, offering values and joining fibers
     should return correct value ${upTo(1.second)(e47)}
    make a sliding queue of size 2, offering 6 values the queue slides correctly ${upTo(1.second)(
      e48
    )}
=======
      the fork should terminate with the same list of exceptions ${upTo(1.second)(e37)}
    make a bounded queue of size 1, `offer` a value twice, then `shutdown` the queue, the second fork should terminate ${upTo(
      1.second
    )(e38)}
    make a bounded queue of size 1, `shutdown` the queue, then `offer` an element, `offer` should terminate ${upTo(
      1.second
    )(e39)}
    make a bounded queue of size 1, `shutdown` the queue, then `take` an element, `take` should terminate ${upTo(
      1.second
    )(e40)}
    make a bounded queue of size 1, `shutdown` the queue, then `takeAll` elements, `takeAll` should terminate ${upTo(
      1.second
    )(e41)}
    make a bounded queue of size 1, `shutdown` the queue, then `takeUpTo` 1 element, `takeUpTo` should terminate ${upTo(
      1.second
    )(e42)}
    make a bounded queue of size 1, `shutdown` the queue, then get the `size`, `size` should terminate ${upTo(
      1.second
    )(e43)}
    make a bounded queue, fill it with one offer waiting, calling `take` should free the waiting offer ${upTo(
      30.second
    )(e44)}
    make a bounded queue, fill it with one offer waiting, calling `takeAll` should free the waiting offer ${upTo(
      30.second
    )(e45)}
    make a bounded queue, fill it with one offer waiting, calling `takeUpTo` should free the waiting offer ${upTo(
      30.second
    )(e46)}
    make a bounded queue with capacity 2, fill it then offer 3 more items, calling `takeAll` 3 times should return the first 2 items, then the next 2, then the last one ${upTo(
      30.second
    )(e47)}

>>>>>>> db867c0d
    """

  def e1 = unsafeRun(
    for {
      queue <- Queue.bounded[Int](100)
      o1    <- queue.offer(10)
      v1    <- queue.take
      o2    <- queue.offer(20)
      v2    <- queue.take
    } yield (v1 must_=== 10).and(v2 must_=== 20).and(o1 must_=== true).and(o2 must_=== true)
  )

  def e2 = unsafeRun(
    for {
      queue <- Queue.bounded[String](100)
      f1 <- queue.take
             .seqWith(queue.take)(_ + _)
             .fork
      _ <- queue.offer("don't ") *> queue.offer("give up :D")
      v <- f1.join
    } yield v must_=== "don't give up :D"
  )

  def e3 =
    unsafeRun(for {
      queue  <- Queue.bounded[Int](10)
      f      <- IO.forkAll(List.fill(10)(queue.take))
      values = Range.inclusive(1, 10).toList
      _      <- values.map(queue.offer).foldLeft[IO[Nothing, Boolean]](IO.now(false))(_ *> _)
      v      <- f.join
    } yield v must containTheSameElementsAs(values))

  def e4 =
    unsafeRun(for {
      queue  <- Queue.bounded[Int](10)
      values = Range.inclusive(1, 10).toList
      f      <- IO.forkAll(values.map(queue.offer))
      _      <- waitForSize(queue, 10)
      l      <- queue.take.repeat(Schedule.recurs(10) *> Schedule.identity[Int].collect)
      _      <- f.join
    } yield l must containTheSameElementsAs(values))

  def e5 =
    unsafeRun((for {
      queue        <- Queue.bounded[Int](10)
      _            <- queue.offer(1).repeat(Schedule.recurs(10))
      refSuspended <- Ref[Boolean](true)
      _            <- (queue.offer(2).repeat(Schedule.recurs(10)) *> refSuspended.set(false)).fork
      isSuspended  <- refSuspended.get
    } yield isSuspended must_=== true).supervised)

  def e6 =
    unsafeRun(
      for {
        queue  <- Queue.bounded[Int](5)
        values = Range.inclusive(1, 10).toList
        _      <- IO.forkAll(values.map(queue.offer))
        _      <- waitForSize(queue, 10)
        l <- queue.take
              .repeat(Schedule.recurs(10) *> Schedule.identity[Int].collect)
      } yield l must containTheSameElementsAs(values)
    )

  def e7 = unsafeRun(
    for {
      queue <- Queue.bounded[Int](100)
      f     <- queue.take.fork
      _     <- f.interrupt(new Exception("interrupt fiber in e9"))
      size  <- queue.size
    } yield size must_=== 0
  )

  def e8 = unsafeRun(
    for {
      queue <- Queue.bounded[Int](0)
      f     <- queue.offer(1).fork
      _     <- f.interrupt(new Exception("interrupt fiber in e10"))
      size  <- queue.size
    } yield size must_=== 0
  )

  def e9 = unsafeRun(
    for {
      queue <- Queue.unbounded[Int]
      _     <- queue.offer(1)
      _     <- queue.offer(2)
      _     <- queue.offer(3)
      v1    <- queue.take
      v2    <- queue.take
      v3    <- queue.take
    } yield (v1 must_=== 1).and(v2 must_=== 2).and(v3 must_=== 3)
  )

  def e10 = unsafeRun(
    for {
      queue <- Queue.unbounded[Int]
      _     <- queue.offer(1)
      _     <- queue.offer(2)
      _     <- queue.offer(3)
      v     <- queue.takeAll
    } yield v must_=== List(1, 2, 3)
  )

  def e11 = unsafeRun(
    for {
      queue <- Queue.unbounded[Int]
      c     <- queue.takeAll
      _     <- queue.offer(1)
      _     <- queue.take
      v     <- queue.takeAll
    } yield (c must_=== List.empty).and(v must_=== List.empty)
  )

  def e12 =
    unsafeRun(for {
      queue  <- Queue.bounded[Int](3)
      values = List(1, 2, 3)
      _      <- values.map(queue.offer).foldLeft(IO.now(false))(_ *> _)
      _      <- queue.offer(4).fork
      _      <- waitForSize(queue, 4)
      v      <- queue.takeAll
      c      <- queue.take
    } yield (v must containTheSameElementsAs(values)).and(c must_=== 4))

  def e13 = unsafeRun(
    for {
      queue <- Queue.bounded[Int](100)
      list  <- queue.takeUpTo(2)
    } yield list must_=== Nil
  )

  def e14 = unsafeRun(
    for {
      queue <- Queue.bounded[Int](100)
      list  <- queue.takeUpTo(101)
    } yield list must_=== Nil
  )

  def e15 = unsafeRun(
    for {
      queue <- Queue.bounded[Int](100)
      _     <- queue.offer(10)
      _     <- queue.offer(20)
      list  <- queue.takeUpTo(2)
    } yield list must_=== List(10, 20)
  )

  def e16 = unsafeRun(
    for {
      queue <- Queue.bounded[Int](100)
      _     <- queue.offer(10)
      _     <- queue.offer(20)
      _     <- queue.offer(30)
      _     <- queue.offer(40)
      list  <- queue.takeUpTo(2)
    } yield list must_=== List(10, 20)
  )

  def e17 = unsafeRun(
    for {
      queue <- Queue.bounded[Int](100)
      _     <- queue.offer(10)
      _     <- queue.offer(20)
      _     <- queue.offer(30)
      _     <- queue.offer(40)
      list  <- queue.takeUpTo(10)
    } yield list must_=== List(10, 20, 30, 40)
  )

  def e18 = unsafeRun(
    for {
      queue <- Queue.bounded[Int](100)
      _     <- queue.offer(10)
      _     <- queue.offer(20)
      _     <- queue.offer(30)
      _     <- queue.offer(40)
      list  <- queue.takeUpTo(0)
    } yield list must_=== Nil
  )

  def e19 = unsafeRun(
    for {
      queue <- Queue.bounded[Int](100)
      _     <- queue.offer(10)
      list  <- queue.takeUpTo(-1)
    } yield list must_=== Nil
  )

  def e20 = unsafeRun(
    for {
      queue <- Queue.bounded[Int](100)
      _     <- queue.offer(10)
      _     <- queue.offer(20)
      list1 <- queue.takeUpTo(2)
      _     <- queue.offer(30)
      _     <- queue.offer(40)
      list2 <- queue.takeUpTo(2)
    } yield (list1, list2) must_=== ((List(10, 20), List(30, 40)))
  )

  def e21 = unsafeRun(
    for {
      queue <- Queue.bounded[Int](100)
      _     <- queue.offer(10)
      _     <- queue.offer(20)
      _     <- queue.offer(30)
      _     <- queue.offer(40)
      list1 <- queue.takeUpTo(2)
      list2 <- queue.takeUpTo(2)
    } yield (list1, list2) must_=== ((List(10, 20), List(30, 40)))
  )

  def e22 =
    unsafeRun((for {
      queue  <- Queue.bounded[Int](3)
      values = List(1, 2, 3)
      _      <- values.map(queue.offer).foldLeft(IO.now(false))(_ *> _)
      _      <- queue.offer(4).fork
      _      <- waitForSize(queue, 4)
      l      <- queue.takeUpTo(4)
    } yield l must_=== List(1, 2, 3)).supervised)

  def e23 =
    unsafeRun(for {
      queue  <- Queue.bounded[Int](10)
      orders = Range.inclusive(1, 10).toList
      _      <- queue.offerAll(orders)
      _      <- waitForSize(queue, 10)
      l      <- queue.takeAll
    } yield l must_=== orders)

  def e24 =
    unsafeRun(for {
      queue  <- Queue.bounded[Int](0)
      orders = Range.inclusive(1, 3).toList
      _      <- queue.offerAll(orders).fork
      size   <- waitForSize(queue, 3)
      l      <- queue.takeAll
    } yield (size must_=== 3).and(l must_=== Nil))

  def e25 =
    unsafeRun(for {
      queue  <- Queue.bounded[Int](0)
      orders = Range.inclusive(1, 3).toList
      f      <- queue.offerAll(orders).fork
      _      <- f.interrupt(new Exception("interrupt offer in e27"))
      l      <- queue.takeAll
    } yield l must_=== Nil)

  def e26 =
    unsafeRun(for {
      queue  <- Queue.bounded[Int](1000)
      orders = Range.inclusive(1, 1000).toList
      _      <- queue.offerAll(orders)
      _      <- waitForSize(queue, 1000)
      l      <- queue.takeAll
    } yield l must_=== orders)

  def e27 =
    unsafeRun(for {
      queue  <- Queue.bounded[Int](1000)
      orders = Range.inclusive(1, 2000).toList
      _      <- queue.offerAll(orders).fork
      _      <- waitForSize(queue, 2000)
      l      <- queue.takeAll
    } yield l must_=== Range.inclusive(1, 1000).toList)

  def e28 =
    unsafeRun(for {
      queue  <- Queue.bounded[Int](1000)
      orders = Range.inclusive(1, 2000).toList
      takers <- IO.forkAll(List.fill(2000)(queue.take))
      _      <- waitForSize(queue, -2000)
      _      <- queue.offerAll(orders)
      l      <- takers.join
      s      <- queue.size
    } yield (l.toSet must_=== orders.toSet).and(s must_=== 0))

  def e29 =
    unsafeRun(for {
      queue  <- Queue.bounded[Int](2000)
      orders = Range.inclusive(1, 1000).toList
      takers <- IO.forkAll(List.fill(500)(queue.take))
      _      <- waitForSize(queue, -500)
      _      <- queue.offerAll(orders)
      l      <- takers.join
      s      <- queue.size
      values = orders.take(500)
    } yield (l must containTheSameElementsAs(values)).and(s must_=== 500))

  def e30 =
    unsafeRun(for {
      queue  <- Queue.bounded[Int](20)
      orders = Range.inclusive(1, 2000).toList
      takers <- IO.forkAll(List.fill(1000)(queue.take))
      _      <- waitForSize(queue, -1000)
      _      <- queue.offerAll(orders).fork
      l      <- takers.join
      s      <- queue.size
      values = orders.take(1000)
    } yield (l must containTheSameElementsAs(values)).and(s must_=== 1000))

  def e31 =
    unsafeRun(for {
      queue  <- Queue.bounded[Int](2000)
      values = Range.inclusive(1, 1000).toList
      takers <- IO.forkAll(List.fill(1000)(queue.take))
      _      <- waitForSize(queue, -1000)
      _      <- IO.forkAll(List.fill(1000)(queue.take))
      _      <- waitForSize(queue, -2000)
      _      <- queue.offerAll(values)
      l      <- takers.join
      s      <- queue.size
    } yield (l must containTheSameElementsAs(values)).and(s must_=== -1000))

  def e32 =
    unsafeRun(for {
      queue  <- Queue.bounded[Int](0)
      orders = Range.inclusive(1, 3).toList
      _      <- queue.offerAll(orders).fork
      _      <- waitForSize(queue, 3)
      v1     <- queue.take
      v2     <- queue.take
      v3     <- queue.take
    } yield (v1 must_=== 1).and(v2 must_=== 2).and(v3 must_=== 3))

  def e33 =
    unsafeRun(
      for {
        queue   <- Queue.bounded[Int](0)
        orders  = Range.inclusive(1, 3).toList
        orders2 = Range.inclusive(4, 5).toList
        _       <- queue.offerAll(orders).fork
        _       <- waitForSize(queue, 3)
        _       <- queue.offerAll(orders2).fork
        _       <- waitForSize(queue, 5)
        v1      <- queue.take
        v2      <- queue.take
        v3      <- queue.take
        v4      <- queue.take
        v5      <- queue.take
      } yield
        (v1 must_=== 1).and(v2 must_=== 2).and(v3 must_=== 3).and(v4 must_=== 4).and(v5 must_=== 5)
    )

  def e34 =
    unsafeRun(
      for {
        queue  <- Queue.bounded[Int](1000)
        orders = Range.inclusive(2, 1000).toList
        _      <- queue.offer(1)
        _      <- queue.offerAll(orders)
        _      <- waitForSize(queue, 1000)
        v1     <- queue.takeAll
      } yield v1 must_=== Range.inclusive(1, 1000).toList
    )

  def e35 =
    unsafeRun(
      for {
        queue  <- Queue.bounded[Int](1000)
        orders = Range.inclusive(3, 1003).toList
        _      <- queue.offer(1)
        _      <- queue.offer(2)
        _      <- queue.offerAll(orders).fork
        _      <- waitForSize(queue, 1003)
        v      <- queue.takeAll
        v1     <- queue.take
        v2     <- queue.take
        v3     <- queue.take
      } yield
        (v must_=== Range.inclusive(1, 1000).toList)
          .and(v1 must_=== 1001)
          .and(v2 must_=== 1002)
          .and(v3 must_=== 1003)
    )

  def e36 =
    unsafeRunSync(
      for {
        queue <- Queue.bounded[Int](3)
        f     <- queue.take.fork
        _     <- queue.shutdown
        _     <- f.join
      } yield ()
    ) must_=== ExitResult.Terminated(Nil)

  def e37 = {
    val ex1 = new Exception("fail1")
    val ex2 = new Exception("fail2")
    unsafeRunSync(
      for {
        queue <- Queue.bounded[Int](3)
        f     <- queue.take.fork
        _     <- queue.shutdown(ex1, ex2)
        _     <- f.join
      } yield ()
    ) must_=== ExitResult.Terminated(List(ex1, ex2))
  }

  def e38 =
    unsafeRunSync(
      for {
        queue <- Queue.bounded[Int](1)
        _     <- queue.offer(1)
        f     <- queue.offer(1).fork
        _     <- waitForSize(queue, 2)
        _     <- queue.shutdown
        _     <- f.join
      } yield ()
    ) must_=== ExitResult.Terminated(Nil)

  def e39 =
    unsafeRunSync(
      for {
        queue <- Queue.bounded[Int](1)
        _     <- queue.shutdown
        _     <- queue.offer(1)
      } yield ()
    ) must_=== ExitResult.Terminated(Nil)

  def e40 =
    unsafeRunSync(
      for {
        queue <- Queue.bounded[Int](1)
        _     <- queue.shutdown
        _     <- queue.take
      } yield ()
    ) must_=== ExitResult.Terminated(Nil)

  def e41 =
    unsafeRunSync(
      for {
        queue <- Queue.bounded[Int](1)
        _     <- queue.shutdown
        _     <- queue.takeAll
      } yield ()
    ) must_=== ExitResult.Terminated(Nil)

  def e42 =
    unsafeRunSync(
      for {
        queue <- Queue.bounded[Int](1)
        _     <- queue.shutdown
        _     <- queue.takeUpTo(1)
      } yield ()
    ) must_=== ExitResult.Terminated(Nil)

  def e43 =
    unsafeRunSync(
      for {
        queue <- Queue.bounded[Int](1)
        _     <- queue.shutdown
        _     <- queue.size
      } yield ()
    ) must_=== ExitResult.Terminated(Nil)

  def e44 = unsafeRun(
    for {
<<<<<<< HEAD
      queue <- Queue.sliding[Int](3)
      _     <- queue.offer(1)
      _     <- queue.offer(2)
      v1    <- queue.offer(3)
      v2    <- queue.offer(4)
      l     <- queue.takeAll
    } yield (l must_=== List(2, 3, 4)).and(v1 must_=== true).and(v2 must_=== true)
=======
      queue <- Queue.bounded[Int](2)
      _     <- queue.offerAll(List(1, 2))
      f     <- queue.offer(3).fork
      _     <- waitForSize(queue, 3)
      v1    <- queue.take
      v2    <- queue.take
      _     <- f.join
    } yield (v1 must_=== 1).and(v2 must_=== 2)
>>>>>>> db867c0d
  )

  def e45 = unsafeRun(
    for {
<<<<<<< HEAD
      queue <- Queue.sliding[Int](0)
      _     <- queue.offer(14)
      size  <- queue.size
    } yield (size must_=== 0)
=======
      queue <- Queue.bounded[Int](2)
      _     <- queue.offerAll(List(1, 2))
      f     <- queue.offer(3).fork
      _     <- waitForSize(queue, 3)
      v1    <- queue.takeAll
      _     <- f.join
    } yield v1 must_=== List(1, 2)
>>>>>>> db867c0d
  )

  def e46 = unsafeRun(
    for {
<<<<<<< HEAD
      queue <- Queue.sliding[Int](100)
      _     <- queue.offer(1)
      _     <- queue.offer(2)
      _     <- queue.offer(3)
      l     <- queue.takeAll
    } yield l must_=== List(1, 2, 3)
=======
      queue <- Queue.bounded[Int](2)
      _     <- queue.offerAll(List(1, 2))
      f     <- queue.offer(3).fork
      _     <- waitForSize(queue, 3)
      v1    <- queue.takeUpTo(2)
      _     <- f.join
    } yield v1 must_=== List(1, 2)
>>>>>>> db867c0d
  )

  def e47 = unsafeRun(
    for {
<<<<<<< HEAD
      queue <- Queue.sliding[Int](5)
      f1 <- queue.take
             .seqWith(queue.take)(_ + _)
             .fork
      _ <- queue.offer(1) *> queue.offer(2)
      v <- f1.join
    } yield v must_=== 3
  )

  def e48 = unsafeRun(
    for {
      queue <- Queue.sliding[Int](2)
      v1    <- queue.offerAll(Iterable(1, 2, 3, 4, 5, 6))
      l     <- queue.takeAll
    } yield (l must_=== List(5, 6)).and(v1 must_=== true)
=======
      queue <- Queue.bounded[Int](2)
      _     <- queue.offerAll(List(1, 2))
      f     <- queue.offerAll(List(3, 4, 5)).fork
      _     <- waitForSize(queue, 5)
      v1    <- queue.takeAll
      v2    <- queue.takeAll
      v3    <- queue.takeAll
      _     <- f.join
    } yield (v1 must_=== List(1, 2)).and(v2 must_=== List(3, 4)).and(v3 must_=== List(5))
>>>>>>> db867c0d
  )

  private def waitForSize[A](queue: Queue[A], size: Int): IO[Nothing, Int] =
    (queue.size <* IO.sleep(1.millis)).repeat(Schedule.doWhile(_ != size))

}<|MERGE_RESOLUTION|>--- conflicted
+++ resolved
@@ -92,32 +92,6 @@
     make a bounded queue of size 3, `take` a value in a fork, then `shutdown` the queue,
      the fork should terminate ${upTo(1.second)(e36)}
     make a bounded queue of size 3, `take` a value in a fork, then `shutdown` the queue with a list of exceptions,
-<<<<<<< HEAD
-    the fork should terminate with the same list of exceptions ${upTo(1.second)(e37)}
-    make a bounded queue of size 1, `offer` a value twice, then `shutdown` the queue,
-     the second fork should terminate ${upTo(1.second)(e38)}
-    make a bounded queue of size 3, `shutdown` the queue, then `offer` an element,
-     `offer` should terminate ${upTo(1.second)(e39)}
-    make a bounded queue of size 3, `shutdown` the queue, then `take` an element,
-     `take` should terminate ${upTo(1.second)(e40)}
-    make a bounded queue of size 3, `shutdown` the queue, then `takeAll` elements,
-      `takeAll` should terminate ${upTo(1.second)(e41)}
-    make a bounded queue of size 3, `shutdown` the queue, then `takeUpTo` 1 element,
-     `takeUpTo` should terminate ${upTo(1.second)(e42)}
-    make a bounded queue of size 3, `shutdown` the queue, then get the `size`,
-     `size` should terminate ${upTo(1.second)(e43)}
-    make a sliding queue of size 3, offering 4 values should return true and
-     the first should be dropped ${upTo(1.second)(e44)}
-    make a sliding queue of size 0, offering a value should return false${upTo(1.second)(e45)}
-    make a sliding queue of size 100, offer values and retrieve in correct order ${upTo(1.second)(
-      e46
-    )}
-    make a sliding queue, forking takers, offering values and joining fibers
-     should return correct value ${upTo(1.second)(e47)}
-    make a sliding queue of size 2, offering 6 values the queue slides correctly ${upTo(1.second)(
-      e48
-    )}
-=======
       the fork should terminate with the same list of exceptions ${upTo(1.second)(e37)}
     make a bounded queue of size 1, `offer` a value twice, then `shutdown` the queue, the second fork should terminate ${upTo(
       1.second
@@ -149,8 +123,20 @@
     make a bounded queue with capacity 2, fill it then offer 3 more items, calling `takeAll` 3 times should return the first 2 items, then the next 2, then the last one ${upTo(
       30.second
     )(e47)}
-
->>>>>>> db867c0d
+    make a sliding queue of size 3, offering 4 values should return true and the first should be dropped ${upTo(
+      1.second
+    )(e48)}
+    make a sliding queue of size 0, offering a value should return false${upTo(1.second)(e49)}
+    make a sliding queue of size 100, offer values and retrieve in correct order ${upTo(1.second)(
+      e50
+    )}
+    make a sliding queue, forking takers, offering values and joining fibers should return correct value ${upTo(
+      1.second
+    )(e51)}
+    make a sliding queue of size 2, offering 6 values the queue slides correctly ${upTo(1.second)(
+      e52
+    )}
+
     """
 
   def e1 = unsafeRun(
@@ -610,15 +596,6 @@
 
   def e44 = unsafeRun(
     for {
-<<<<<<< HEAD
-      queue <- Queue.sliding[Int](3)
-      _     <- queue.offer(1)
-      _     <- queue.offer(2)
-      v1    <- queue.offer(3)
-      v2    <- queue.offer(4)
-      l     <- queue.takeAll
-    } yield (l must_=== List(2, 3, 4)).and(v1 must_=== true).and(v2 must_=== true)
-=======
       queue <- Queue.bounded[Int](2)
       _     <- queue.offerAll(List(1, 2))
       f     <- queue.offer(3).fork
@@ -627,17 +604,10 @@
       v2    <- queue.take
       _     <- f.join
     } yield (v1 must_=== 1).and(v2 must_=== 2)
->>>>>>> db867c0d
   )
 
   def e45 = unsafeRun(
     for {
-<<<<<<< HEAD
-      queue <- Queue.sliding[Int](0)
-      _     <- queue.offer(14)
-      size  <- queue.size
-    } yield (size must_=== 0)
-=======
       queue <- Queue.bounded[Int](2)
       _     <- queue.offerAll(List(1, 2))
       f     <- queue.offer(3).fork
@@ -645,19 +615,10 @@
       v1    <- queue.takeAll
       _     <- f.join
     } yield v1 must_=== List(1, 2)
->>>>>>> db867c0d
   )
 
   def e46 = unsafeRun(
     for {
-<<<<<<< HEAD
-      queue <- Queue.sliding[Int](100)
-      _     <- queue.offer(1)
-      _     <- queue.offer(2)
-      _     <- queue.offer(3)
-      l     <- queue.takeAll
-    } yield l must_=== List(1, 2, 3)
-=======
       queue <- Queue.bounded[Int](2)
       _     <- queue.offerAll(List(1, 2))
       f     <- queue.offer(3).fork
@@ -665,28 +626,10 @@
       v1    <- queue.takeUpTo(2)
       _     <- f.join
     } yield v1 must_=== List(1, 2)
->>>>>>> db867c0d
   )
 
   def e47 = unsafeRun(
     for {
-<<<<<<< HEAD
-      queue <- Queue.sliding[Int](5)
-      f1 <- queue.take
-             .seqWith(queue.take)(_ + _)
-             .fork
-      _ <- queue.offer(1) *> queue.offer(2)
-      v <- f1.join
-    } yield v must_=== 3
-  )
-
-  def e48 = unsafeRun(
-    for {
-      queue <- Queue.sliding[Int](2)
-      v1    <- queue.offerAll(Iterable(1, 2, 3, 4, 5, 6))
-      l     <- queue.takeAll
-    } yield (l must_=== List(5, 6)).and(v1 must_=== true)
-=======
       queue <- Queue.bounded[Int](2)
       _     <- queue.offerAll(List(1, 2))
       f     <- queue.offerAll(List(3, 4, 5)).fork
@@ -696,7 +639,54 @@
       v3    <- queue.takeAll
       _     <- f.join
     } yield (v1 must_=== List(1, 2)).and(v2 must_=== List(3, 4)).and(v3 must_=== List(5))
->>>>>>> db867c0d
+  )
+
+  def e48 = unsafeRun(
+    for {
+      queue <- Queue.sliding[Int](3)
+      _     <- queue.offer(1)
+      _     <- queue.offer(2)
+      v1    <- queue.offer(3)
+      v2    <- queue.offer(4)
+      l     <- queue.takeAll
+    } yield (l must_=== List(2, 3, 4)).and(v1 must_=== true).and(v2 must_=== true)
+  )
+
+  def e49 = unsafeRun(
+    for {
+      queue <- Queue.sliding[Int](0)
+      v     <- queue.offer(14)
+      size  <- queue.size
+    } yield (size must_=== 0).and(v must_=== true)
+  )
+
+  def e50 = unsafeRun(
+    for {
+      queue <- Queue.sliding[Int](100)
+      _     <- queue.offer(1)
+      _     <- queue.offer(2)
+      _     <- queue.offer(3)
+      l     <- queue.takeAll
+    } yield l must_=== List(1, 2, 3)
+  )
+
+  def e51 = unsafeRun(
+    for {
+      queue <- Queue.sliding[Int](5)
+      f1 <- queue.take
+             .seqWith(queue.take)(_ + _)
+             .fork
+      _ <- queue.offer(1) *> queue.offer(2)
+      v <- f1.join
+    } yield v must_=== 3
+  )
+
+  def e52 = unsafeRun(
+    for {
+      queue <- Queue.sliding[Int](2)
+      v1    <- queue.offerAll(Iterable(1, 2, 3, 4, 5, 6))
+      l     <- queue.takeAll
+    } yield (l must_=== List(5, 6)).and(v1 must_=== true)
   )
 
   private def waitForSize[A](queue: Queue[A], size: Int): IO[Nothing, Int] =
